--- conflicted
+++ resolved
@@ -54,18 +54,12 @@
 nvidia-pytriton = { version = ">=0.2.5", optional = true }
 ctranslate2 = { version = ">=3.18.0", optional = true }
 faster-whisper = { version = ">=0.7.1", optional = true }
-<<<<<<< HEAD
-
-[tool.poetry.extras]
-service_jax = ["flax", "jax", "jaxlib"]
-=======
 filprofiler = { version = ">=2023.3.1", optional = true }
-viztracer = { version = ">=0.15.6", optional=true }
+viztracer = { version = ">=0.15.6", optional = true }
 
 [tool.poetry.extras]
 service_jax = ["flax", "jax", "jaxlib"]
 debug = ["filprofiler", "viztracer"]
->>>>>>> bc369f87
 benchmarks = ["datasets", "torch"]
 triton = ["nvidia-pytriton"]
 ctranslate2 = ["ctranslate2"]
